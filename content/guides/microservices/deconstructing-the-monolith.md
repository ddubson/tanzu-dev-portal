--- conflicted
+++ resolved
@@ -1,14 +1,9 @@
 ---
-<<<<<<< HEAD
 title: "Breaking Down a Monolith into Microservices"
 linkTitle: "Breaking Down a Monolith"
 metaTitle: "Breaking Down a Monolith"
 description: Looking to decompose a monolith? This guide provides expert tricks and tips to break down monoliths into microservices. 
-weight: 2
-=======
-title: "Breaking Down a Monolith"
 weight: 3
->>>>>>> 0e84dbff
 topics:
 - Microservices
 tags:
