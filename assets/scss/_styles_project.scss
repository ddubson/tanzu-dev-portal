/*** CUSTOM STYLES ***/

body {
  -webkit-font-smoothing: antialiased;
  -moz-osx-font-smoothing: grayscale;
  background-color: $dark;
  color: white;
  p,
  li {
    color: $light;
  }
  li {
    margin: 0 0 10px;
  }
}
nav {
  z-index: 1000 !important;

  .nav-item:last-child {
    padding: 5px;
    background-color: #1B2A32;
    border-radius: 5px;
  }
  .nav-select {
    background-color: white;
    height: 70%;
    width: 41%;
    position: absolute;
    border-radius: 5px;
    top: 5px;
    z-index: 0;
    
    &:nth-child(1) {
      left: 5px;
    }
    &:nth-child(2) {
      left: 35px;
      background-color: #1B2A32 !important;
      display: none;
    }
  }
  i {
    color: white;
  }
  #toggle-dark-mode {
    left: 2px;
    i {
      color: #1B2A32;
    }
  }
}

.bg-gray-dark {
  background-color: $gray-800;
  h1,
  h2,
  h3,
  h4,
  h5,
  h6,
  .h3,
  .h4,
  .h2,
  .h1,
  .h5,
  .h6 {
    color: white;
  }
  a.h3 {
    font-weight: 300;
    display: block;
    &:hover,
    &:focus {
      color: $link;
    }
  }
  p,
  li {
    color: $light;
  }
}

.h3 {
  line-height: 1.4em;
}

.h2,
h2,
.h3,
h3 {
  padding-top: 1rem;
}

.uppercase,
.h5,
h5 {
  text-transform: uppercase;
}

.h5,
h5 {
  letter-spacing: 1px;
  -webkit-font-smoothing: auto;
}

blockquote {
  border-left: 3px solid $quote-bar-blue;
  padding-left: 35px;
  margin: 40px 0;
  @media (min-width: 768px) {
    h2[id]:before,
    h3[id]:before,
    h4[id]:before,
    h5[id]:before {
      margin-top: 0;
      height: 0;
    }
  }
}

.lead {
  p {
    margin-top: 0;
  }
  span {
    font-size: $h3-font-size;
  }
}

.fs-p {
  font-size: 1.0625rem;
}

.fs-75 {
  font-size: 75%;
}

.fs-80 {
  font-size: 80%;
}

.fs-90 {
  font-size: 90%;
}

.grey-hr {
  border-top: 1px solid rgb(72, 87, 100);
}

.border-top {
  border-top: 2px solid $primary !important;
}

.border-bottom {
  border-bottom: 2px solid $primary !important;
}

.td-tag .border-bottom:last-child,
.td-topic .border-bottom:last-child {
  border-bottom: none !important;
}

.table thead th {
  vertical-align: middle;
  color: white;
  border-bottom-color: rgb(222, 226, 230);
}

p {
  font-size: 1.0625rem;
  margin: 1rem 0;
}

img {
  height: auto;
  max-width: 100%;
  border: 0;
}

img[src*="diagram"] {
  background: white;
  padding: 40px;
  margin: 30px 0;
}

.td-content img.desaturated {
  filter: saturate(0);
  padding: 0;
  margin: 0;
}
.featured-link:hover .link,
.featured-link:focus .link{
  color: $link-hover-color !important;
}
.linked-box .link {
  color: $link;
  -webkit-font-smoothing: auto;
  transition: color .2s;
}
.linked-box:hover:not(.featured-link),
.linked-box:focus:not(.featured-link) {
  background-color: $linkboxhover;
  .link {
    color: $link-hover-color;
  }
  p {
    color: white;
  }
}
.bg-gray-dark p.link,
.td-box--gray-850 p > a,
.td-box--gray-darkest p > a,
.td-box--dark p > a,
a.h4,
a {
  color: $link;
  -webkit-font-smoothing: auto;
  transition: color .2s;
  &:hover,
  &:focus {
    color: $link-hover-color;
  }
}

.auto {
  -webkit-font-smoothing: auto;
}

.td-box--gray-850 {
  background: $gray-850;
}

.featured-section {
  .col {
    padding-left: 0;
    padding-right: 0;
  }
  .col-lg-4 {
    padding-left: 0;
    padding-right: 30px;
    &:last-child {
      padding-right: 0;
    }
    @media (max-width: 991px) {
      padding-right: 0;
    }
  }
  a:hover,
  a:focus {
    .gradient-edge-left {
      top: 0%;
    }
  }
}

.data-featured-section {
  .col-lg-4 {
    padding-left: 0;
    padding-right: 30px;
    &:last-child {
      padding-right: 0;
    }
    @media (max-width: 991px) {
      padding-right: 0;
    }
  }
}

.row {
  margin-left: 0;
  margin-right: 0;
}

.gradient-edge-left {
  background-image: -moz-linear-gradient(
    90deg,
    rgb(0, 193, 213) 0%,
    $bright-green 50%,
    rgb(0, 193, 213) 100%
  );
  background-image: -webkit-linear-gradient(
    90deg,
    rgb(0, 193, 213) 0%,
    $bright-green 50%,
    rgb(0, 193, 213) 100%
  );
  background-image: -ms-linear-gradient(
    90deg,
    rgb(0, 193, 213) 0%,
    $bright-green 50%,
    rgb(0, 193, 213) 100%
  );
  height: 200%;
  transition: top .2s;
  position: absolute;
  width: 4px;
  top: -100%;
  left: 0;
  bottom: 0;
}

.gradient-edge-top {
  background-image: -moz-linear-gradient(
    0deg,
    rgb(0, 193, 213) 0%,
    $bright-green 100%
  );
  background-image: -webkit-linear-gradient(
    0deg,
    rgb(0, 193, 213) 0%,
    $bright-green 100%
  );
  background-image: -ms-linear-gradient(
    0deg,
    rgb(0, 193, 213) 0%,
    $bright-green 100%
  );
  position: absolute;
  height: 2px;
  width: 100%;
  left: 0;
  top: 0;
  bottom: 0;
}

.short-gradient-line {
  background-image: -moz-linear-gradient(
    0deg,
    rgb(0, 193, 213) 0%,
    $bright-green 100%
  );
  background-image: -webkit-linear-gradient(
    0deg,
    rgb(0, 193, 213) 0%,
    $bright-green 100%
  );
  background-image: -ms-linear-gradient(
    0deg,
    rgb(0, 193, 213) 0%,
    $bright-green 100%
  );
  width: 65px;
  height: 3px;
}

.jc-even {
  justify-content: space-evenly;
}

.btn-primary {
  box-shadow: none;
}
.mktoForm .mktoButtonWrap.mktoSimple .mktoButton,
.btn {
  background: $link;
  text-transform: uppercase;
  color: white;
  border-radius: 4px;
  padding: 10px 25px;
  font-size: 12px;
  transition: background-color .2s;
  letter-spacing: 1px;
  -webkit-font-smoothing: auto;

  &.btn-small {
    padding: 8px 25px;
    font-size: 11px;
  }

  &:hover,
  &:focus {
    background-color: $link-hover-color;
    color: white;
  }
}

.play-icon {
  background: $link;
  border-radius: 50%;
  width: 45px;
  height: 45px;
  display: block;
  position: relative;
  transition: all 0.2s;
  &:before {
    content: "";
    position: absolute;
    left: 40%;
    top: 38%;
    display: block;
    width: 0;
    height: 0;
    border-style: solid;
    border-width: 6px 0 6px 12px;
    border-color: transparent transparent transparent white;
  }
  &:hover {
    background: $link-hover-color;
  }
}

.dropdown-toggle::after {
  border: none !important;
  content: "";
  @include media-breakpoint-down(md) {
    content: "";
  }
}

.dropdown-item.active,
.dropdown-item:active {
  background: transparent;
  color: #0f171c;
}
footer {
  min-height: auto;
  .copyright-legal-links {
    display: inline-block;
  }
  .icon {
    height: 47px;
  }
  .tvc-link {
    margin-right: 7.5rem !important;
    margin-bottom: 10px;
  }
  @media (max-width: 991px) {
    .text-right {
      text-align: left !important;
    }
    small,
    .d-inline-block {
      display: block !important;
    }
    .copyright-legal-links {
      display: block;
      .ml-1 {
        margin-left: 0 !important;
      }
    }
    .tvc-link {
      margin-right: 0 !important;
      margin-bottom: 20px;
    }
    .newsletter {
      .mktoForm {
        margin-bottom: 30px;
        overflow: hidden;
      }
    }
  }
}

#toggle-dark-mode,
#toggle-light-mode {
  background: none !important;
  border-radius: 50px;
  display: inline-block;
  padding: 1px 3px;
  text-align: right;
  cursor: pointer;
}

.newsletter .hidden {
  display: none;
}

.mktoForm {
  .mktoFormRow:nth-child(3) {
    display: none;
  }
  .mktoLabelToLeft input[type="checkbox"] {
    left: 0.3em !important;
  }
  input[type="email"],
  select.mktoField,
  select {
    width: 285px !important;
    height: 46px;
    border: 1px solid #ccc !important;
    margin-right: 20px;
    box-shadow: none;
    background-color: white;
    border-radius: 2px;
    font-size: 15px;
    padding: 1px 15px 3px !important;
    border-radius: 0 !important;
  }
  @media (max-width: 390px) {
    input[type="email"] {
      width: 240px !important;
    }
  }
  label[for="Opt_In_News__c"] {
    float: right;
  }
  .mktoButtonWrap {
    margin-left: 0 !important;
  }
  select {
    background: url(https://d1fto35gcfffzn.cloudfront.net/images/icons/icon-angledown-999.png)
      no-repeat white right 10px center;
    -webkit-appearance: none;
    -moz-appearance: none;
    display: none;
  }
  select::-ms-expand {
    display: none;
  }
  .mktoButtonWrap.mktoSimple {
    .mktoButton {
      border: none !important;
      background: $link !important;
      font-size: 11px !important;
      text-transform: uppercase;
      letter-spacing: 1px;
      border-radius: 4px !important;
      line-height: 1.6em;
      padding: 8px 25px !important;
    }
  }
  .mktoRequiredField .mktoAsterix {
    display: none !important;
  }
  .mktoOffset,
  .mktoGutter {
    width: 0 !important;
  }
  .mktoError {
    z-index: 1 !important;
    top: 35px;
    bottom: auto !important;
    left: 0;
    right: auto !important;
    .mktoErrorMsg {
      background-color: white !important;
      background-image: none !important;
      border: 1px solid #444 !important;
      text-shadow: none !important;
      color: black !important;
      box-shadow: none !important;
      -webkit-box-shadow: none !important;
      border-radius: 0 !important;
      -webkit-border-radius: 0 !important;
    }
    .mktoErrorArrow {
      background-color: white !important;
      border: 1px solid black !important;
    }
  }
  .mktoButtonRow {
    float: left;
    width: 100%;
  }
  .mktoRadioList > label,
  .mktoCheckboxList > label {
    margin-bottom: 1em !important;
    width: 265px;
    color: white;
  }
}

#register {
  .mktoForm {
    .mktoFormRow:nth-child(3) {
      display: block;
    }
    .mktoFormCol,
    .mktoFieldWrap {
      width: 100%;
    }
    ::placeholder {
      color: white;
    }
    select,
    input:not([type="checkbox"]):not([type="radio"]) {
      width: 100% !important;
      border: 0 !important;
      background: transparent;
      border-bottom: 1px solid white !important;
      font-size: 16px;
      color: white;
      padding-left: 0 !important;
      padding-bottom: 5px !important;
      margin-top: 5px !important;
      height: 46px;
      font-family: "Metropolis";
    }
    .mktoButtonRow {
      margin-bottom: 60px;
    }
    select {
      background: url(https://d1fto35gcfffzn.cloudfront.net/images/icons/icon-angledown-white.png)
        no-repeat transparent right 10px center !important;
      -webkit-appearance: none;
      -moz-appearance: none;
      border-radius: 0;
      display: block;
    }
    input[type="text"]:focus,
    input[type="url"]:focus,
    input[type="email"]:focus,
    input[type="tel"]:focus,
    select.mktoField:focus {
      outline: none !important;
      border-bottom: 1px solid $link !important;
    }
  }
  .confirmation {
    max-width: 290px;
    .zoom-link {
      word-break: break-all;
    }
  }
}

.icon,
.td-content img.icon {
  height: 50px;
}

.icon-md,
.td-content img.icon-md {
  height: 66px;
}

.td-sidebar-nav__section-title a {
  color: white;
}

.td-sidebar-nav__section-title img {
  width: 30px;
  margin-right: 15px;
}
.guide .td-sidebar-nav__section-title a {
  font-size: 1.2rem;
  color: white;
}

.breadcrumb-item a,
.td-sidebar-nav .td-sidebar-link__page,
.td-sidebar-nav .td-sidebar-link__subsection {
  color: $light;
}

.breadcrumb-item {
  font-size: 0.9rem;
}

.td-home .td-default main section:first-of-type {
  padding-bottom: 0;
}
.td-home .topic > p > a {
  top: 0px;
  position: relative;
  transition: top .2s;

  &:hover {
    top: -2px;
  }
}
.topic {
  a {
    border-radius: 0;
    background: $gray-800;
    display: inline-block;
    font-weight: 400;
    text-align: center;
    vertical-align: middle;
    user-select: none;
    padding: 0.375rem 0.75rem;
    line-height: 1.5;
    transition: color 0.15s ease-in-out, background-color 0.15s ease-in-out,
      border-color 0.15s ease-in-out, box-shadow 0.15s ease-in-out;
    width: 100%;
    &:hover {
      background: $linkboxhover;
      border-color: $border;
      color: $link-hover-color;
    }
  }
  .h4 {
    font-size: 1.1rem;
  }
  p {
    margin: 0;
  }
}

.person {
  .card {
    font-weight: 400;
    text-align: center;
    vertical-align: middle;
    user-select: none;
    padding: 0.375rem 0.75rem;
    line-height: 1.5;
    transition: top .2s, color 0.15s ease-in-out, background-color 0.15s ease-in-out,
      border-color 0.15s ease-in-out, box-shadow 0.15s ease-in-out;
    z-index: 1;
    cursor: pointer;
    border: 0 !important;
    &:hover,
    &:focus {
      background-color: $linkboxhover !important;  
      .h4 a {
        color: $link-hover-color !important;
      }
      p {
        color: white !important;
      }
    }
  }
  a.social {
    border: 0;
    background: none;
    font-size: 0.7em;
    z-index: 10;
  }
  .h4 {
    font-size: 1.2rem;
  }
  .job {
    font-size: 0.9rem;
  }
  .location {
    font-size: 0.8rem;
  }
  p {
    margin: 0;
  }
}

.advocates .social {
  font-size: 0.9rem;
  margin-right: 0.8rem;
}

.advocates .social:hover {
  color: $blue;
  font-size: 0.9rem;
  margin-right: 0.8rem;
}

#advocates-index {
  .td-content {
    ul {
      padding-left: 1rem;
    }
  }
}

#advocates-index,
.team-member {
  .social .fa-2x {
    font-size: 1.4em;
  }
}

.team-body-copy,
.guide {
  h4 {
    margin-top: 2rem;
  }
}

#team-index {
  .td-content .section-index {
    .row {
      margin-left: -15px;
      margin-right: -15px;
    }
  }
}

.youtube-video-shortcode {
  position: relative;
  padding-bottom: 56.25%;
  height: 0;
  overflow: hidden;
  margin: 2rem 0;
  iframe {
    position: absolute;
    top: 0;
    left: 0;
    width: 100%;
    height: 100%;
    border: 0;
  }
}

.youtube-container {
  display: block;
  position: relative;
  width: 320px;
  height: 180px;
  cursor: pointer;

  @media(min-width: 1600px) {
    width: 416px;
    height: 234px;
  }
}


.youtube-overlay {
  position: absolute;
  top: 0;
  right: 0;
  left: 0;
  bottom: 0;
  z-index: 1;
  background: rgba(0, 0, 0, 0.1);
}

.youtube-small {
  position: absolute;
  top: 0;
  right: 0;
  left: 0;
  bottom: 0;
  z-index: 0;
  width: 320px;
  height: 180px;

  @media(min-width: 1600px) {
    width: 416px;
    height: 234px;
  }
}

.github-imported-sample h1 {
  display: none;
}

.container-fluid {
  padding-left: 0;
  padding-right: 0;
}

.mx-auto {
  margin-right: auto;
  margin-left: auto;
}

.mt-6 {
  margin-top: 4rem !important;
}

.mt-7 {
  margin-top: 5rem !important;
}

@media (max-width: 991px) {
  #hero.mt-7 {
    margin-top: 3rem !important;
  }
}

.mt-8 {
  margin-top: 6rem !important;
}

.mt-9 {
  margin-top: 7rem !important;
}

.linked-box {
  display: block;
  height: 100%;
  transition: background-color .2s;
  h1,
  h2,
  h3,
  h4,
  h5,
  h6,
  .h1,
  .h2,
  .h3,
  .h5,
  .h6 {
    color: white;
  }
}

.filters {
  padding: 0 20px 0 0;
  li {
    list-style-type: none;
    margin: 0 0 10px;
    font-size: 15px;
    &:before {
      content: "\f0c8";
      font-family: "Font Awesome 5 Free";
      font-weight: 400;
      display: inline-block;
      margin-right: 17px;
      vertical-align: middle;
    }
    &.active {
      &:before {
        content: "\f14a";
        color: $link;
        font-weight: 900;
      }
    }
  }
}

.flex-1 {
  flex: 1;
}

.container .container {
  padding-left: 0;
  padding-right: 0;
}

.guide {
  .dropdown-toggle::after {
    margin-top: 0.5em;
  }
  .section-index {
    .container {
      padding-left: 0;
      padding-right: 0;
    }
  }
  .td-sidebar {
    a[href="/guides/"] {
      display: none;
    }
  }
}

.blog-index-list {
  .item {
    h2,
    h3:not(.title) {
      font-size: $h4-font-size;
    }
  }
}

@media (max-width: 982px) {
  .filters {
    li {
      display: inline-block;
      width: 49%;
    }
  }
}

@media (min-width: 1600px) {
  .container {
    max-width: 1500px !important;
  }

}

@media (min-width: 768px) {
  .container {
    max-width: 1160px;
  }
}

@media (max-width: 767px) {
  #hero.mt-7 {
    margin-top: 0 !important;
  }
  #hero {
    background-image: none;
  }
}

@media (min-width: 567px) {
  .container {
    max-width: 1160px;
  }
}

.shows .teaser,
.episodes .countdown {
  border-radius: 40px;
  background: $bright-green;
  font-size: 0.75em;
  font-weight: 500;
  padding: 2px 20px 1px;
  -webkit-font-smoothing: antialiased;
  -moz-osx-font-smoothing: grayscale;
}

.episodes .countdown {
  position: absolute;
  top: 2px;
  right: 10px;
  padding: 3px 15px;
}

.episodes .teaser {
  margin-bottom: 0;
  color: $bright-green;
}

.-text-bright-green {
  color: $bright-green !important;
}

.icon-gift {
  height: 24px;
  margin-right: 10px;
}

.episodes .upcoming {
  position: relative;
  top: 0;
  right: 0;
  bottom: 0;
  left: 0;
}

body.tv-episode {
  .fancybox-inner {
    background: $gray-800;
  }
  .fancybox-close {
    top: 15px;
    right: 11px;
    &:before {
      content: url(data:image/svg+xml;base64,PHN2ZyB3aWR0aD0iMjAiIGhlaWdodD0iMjEiIHZpZXdCb3g9IjAgMCAyOSAzMCIgZmlsbD0ibm9uZSIgeG1sbnM9Imh0dHA6Ly93d3cudzMub3JnLzIwMDAvc3ZnIj4KPGxpbmUgeDE9IjAuNDk0OTc1IiB5MT0iMC41MDUwMjUiIHgyPSIyOC40OTUiIHkyPSIyOC41MDUiIHN0cm9rZT0iI0FEQkJDNCIgc3Ryb2tlLXdpZHRoPSIxLjQiLz4KPGxpbmUgeDE9IjAuNDk0OTc1IiB5MT0iMC41MDUwMjUiIHgyPSIyOC40OTUiIHkyPSIyOC41MDUiIHN0cm9rZT0iI0FEQkJDNCIgc3Ryb2tlLXdpZHRoPSIxLjQiLz4KPGxpbmUgeDE9IjI4LjQ5NSIgeTE9IjEuNDk0OTciIHgyPSIwLjQ5NDk3NSIgeTI9IjI5LjQ5NSIgc3Ryb2tlPSIjQURCQkM0IiBzdHJva2Utd2lkdGg9IjEuNCIvPgo8bGluZSB4MT0iMjguNDk1IiB5MT0iMS40OTQ5NyIgeDI9IjAuNDk0OTc1IiB5Mj0iMjkuNDk1IiBzdHJva2U9IiNBREJCQzQiIHN0cm9rZS13aWR0aD0iMS40Ii8+Cjwvc3ZnPgo=);
    }
  }
  .team-member {
    div[class*="col"] {
      &:first-child {
        padding-left: 0;
      }
      &:last-child {
        padding-right: 0;
      }
      @media (max-width: 767px) {
        padding-left: 0;
      }
    }
    h3 {
      font-size: 1.25rem;
    }
  }
}

#live-notify {
  display: none;
  width: 100%;
  text-align: center;
  position: fixed;
  z-index: 20;
  height: 40px;
  top: 54px;
  padding: 8px 0;
  color: white;
  background: #78be20;
  @media(min-width: 992px) {
    top: 80px;
  }
}

#live-notify .btn {
  border-radius: 40px;
  background: white;
  font-size: 0.75em;
  font-weight: 500;
  padding: 2px 10px 1px;
  -webkit-font-smoothing: antialiased;
  -moz-osx-font-smoothing: grayscale;
  color: black;
  margin-right: 10px;
}

.overflow-hidden {
  overflow: hidden;
}

.hover-lift {
  position: relative;
  top: 0;
  transition: all .2s;

  @media (min-width: 992px) {
    &:hover,
    &:focus {
      top: -2px;
    }
  }
}

.tv-episode-hero {
  h5 {
    font-size: 0.75rem;
  }
  p:not(.h5) {
    font-size: 1.2rem;
    margin-bottom: 3rem;
  }
}
.col-4-thumbnail {
  padding: 0;
  background-color: $border;

  img {
    width: 100%;
    @media (min-width: 1160px) {
      height: 200px;
    }
    @media (min-width: 1600px) {
      height: 240px;
    }
  }

  @media (min-width: 992px) {
    &:hover {
      .video-description {
        background-color: #45667b;
      }
      .thumbnail-gradient {
        opacity: 0;
      }
    }
  }
}

.flex-315 {
  width: 100%;
  @media (min-width: 992px) {
    flex: 0 0 31.5%;
  }
}
.thumbnail-gradient {
  width: 100%;
  height: 80px;
  background: linear-gradient(
    180deg,
    rgba(0, 0, 0, 1) 0%,
    rgba(255, 255, 255, 0) 100%
  );
  opacity: 30%;
  transition: opacity 0.25s;
}
.video-description {
  background-color: $border;
  color: white !important;
  padding: 20px 25px;
  transition: background-color 0.25s;
  font-size: 1.0625rem;
  height: 177px;
  @media(min-width: 1600px) {
    height: 150px;
  }
  @media(max-width: 991px) {
    height: auto;
  }
}

//Workshops
.workshop-box {
  height: 400px;
  .workshop-hero {
    height: 170px;
    width: 100%;
    background-color: $gray-800;
    img {
      height: 100px;
    }
  }
  .description {
    transition: all .2s;
    // background-color: #22343c;
    background-color: $gray-800;
    height: 230px;
  }
  &#deploying-apps-and-microservices-with-tanzu-community-edition .workshop-hero {
    background-color: #d7e4ff;
  }
  &#manage-platform-dependencies-with-tanzu-community-edition .workshop-hero {
    background-color: #f3ffe3;
  }
  &#reduce-kubernetes-complexity-with-tanzu-cloud-native-runtimes .workshop-hero {
    background-color: #9e57bc;
  }
  &#automate-container-image-creation-with-tanzu-build-service .workshop-hero {
    background-color: #c9f8ff;
  }
  &#build-event-driven-apps-with-tanzu-cloud-native-runtimes .workshop-hero {
    background-color: #feddd7;
  }
  &#getting-started-with-carvel-formerly-k14s .workshop-hero {
    background-color: #D7BCED;
  }
  &#getting-started-with-octant .workshop-hero {
    background-color: #68BBA2;
  }
  &#getting-started-with-spring-cloud-gateway .workshop-hero {
    background-color: #9DDBFB;
  }
  &#building-and-deploying-a-cloud-native-application .workshop-hero {
    background-color: #E7FFE6;
  }
  &#configuring-a-cloud-native-application .workshop-hero {
    background-color: #BADEFF;
  }
  &#spring-on-kubernetes .workshop-hero {
    background-color: #6DB33F;
  }
  &#container-basics .workshop-hero {
    background-color: #B2DAFF;
  }
  &#kubernetes-fundamentals .workshop-hero {
    background-color: #204FA4;
  }
  &#spring-microservices .workshop-hero {
    background-color: #35B07A;
  }
  
  //Workshops
  .workshop-box {
    height: 400px;
    .workshop-hero {
      height: 170px;
      width: 100%;
      background-color: $gray-800;
      img {
        height: 100px;
      }
    }
    .description {
      transition: all .2s;
      // background-color: #22343c;
      background-color: $gray-800;
      height: 230px;
    }
    &#deploying-apps-and-microservices-with-tanzu-community-edition .workshop-hero {
      background-color: #d7e4ff;
    }
    &#manage-platform-dependencies-with-tanzu-community-edition .workshop-hero {
      background-color: #f3ffe3;
    }
    &#reduce-kubernetes-complexity-with-tanzu-cloud-native-runtimes .workshop-hero {
      background-color: #9e57bc;
    }
    &#automate-container-image-creation-with-tanzu-build-service .workshop-hero {
      background-color: #c9f8ff;
    }
    &#build-event-driven-apps-with-tanzu-cloud-native-runtimes .workshop-hero {
      background-color: #feddd7;
    }
    &#getting-started-with-carvel-formerly-k14s .workshop-hero {
      background-color: #D7BCED;
    }
    &#getting-started-with-octant .workshop-hero {
      background-color: #68BBA2;
    }
    &#getting-started-with-spring-cloud-gateway .workshop-hero {
      background-color: #9DDBFB;
    }
    &#building-and-deploying-a-cloud-native-application .workshop-hero {
      background-color: #E7FFE6;
    }
    &#configuring-a-cloud-native-application .workshop-hero {
      background-color: #BADEFF;
    }
    &#spring-on-kubernetes .workshop-hero {
      background-color: #6DB33F;
    }
    &#container-basics .workshop-hero {
      background-color: #B2DAFF;
    }
    &#kubernetes-fundamentals .workshop-hero {
      background-color: #204FA4;
    }
    &#spring-microservices .workshop-hero {
      background-color: #35B07A;
    }
  }
}

.checklist-item {
  padding: 0.5rem;
  border-left: 3px solid var(--MAIN-ANCHOR-color);
}

.checklist-item > input[type="checkbox"] {
  margin-right: 1em;
  margin-top: 5px;
}

.checklist-item h4 {
  margin: 0;
}

div.aside-info > div.aside-title {
  background: #1d428a;
}

div.aside-warning > div.aside-title {
  background: #c53030;
}

div.aside-tip > div.aside-title {
  background: #78be20;
}

div.aside div.aside-title {
  height: auto;
  display: flex;
  flex-direction: row;
  color: #fff;
  padding-left: 1em;
}

div.aside div.aside-title i {
  margin-right: 5px;
  margin-top: 4px;
}

div.aside div.aside-content {
  padding: 5px 20px;
  background: #0f171c;
}


/* SYNTAX HIGHLIGHTING */

/* Background */
.chroma,
pre,
code {
  color: #f8f8f2;
  background-color: #0f171c;
}
/* Other .chroma .x {  } */
/* Error */
.chroma .err {
  color: #f59e8f;
  background-color: #0f171c;
}
/* LineTableTD */
.chroma .lntd {
  vertical-align: top;
  padding: 0;
  margin: 0;
  border: 0;
}
/* LineTable */
.chroma .lntable {
  border-spacing: 0;
  padding: 0;
  margin: 0;
  border: 0;
  width: auto;
  overflow: auto;
  display: block;
}
/* LineHighlight */
.chroma .hl {
  display: block;
  width: 100%;
  background-color: #323232;
}
/* LineNumbersTable */
.chroma .lnt {
  margin-right: 0.4em;
  padding: 0 0.4em 0 0.4em;
  color: #7f7f7f;
}
/* LineNumbers */
.chroma .ln {
  margin-right: 0.4em;
  padding: 0 0.4em 0 0.4em;
  color: #7f7f7f;
}
/* Keyword */
.chroma .k {
  color: #49afd9;
}
/* KeywordConstant */
.chroma .kc {
  color: #49afd9;
}
/* KeywordDeclaration */
.chroma .kd {
  color: #49afd9;
}
/* KeywordNamespace */
.chroma .kn {
  color: #49afd9;
}
/* KeywordPseudo */
.chroma .kp {
  color: #49afd9;
}
/* KeywordReserved */
.chroma .kr {
  color: #49afd9;
}
/* KeywordType */
.chroma .kt {
  color: #49afd9;
}
/* Name */
.chroma .n {
  color: #25d0c3;
}
/* NameAttribute */
.chroma .na {
  color: #60b515;
}
/* NameBuiltin .chroma .nb {  } */
/* NameBuiltinPseudo .chroma .bp {  } */
/* NameClass */
.chroma .nc {
  color: #60b515;
}
/* NameConstant */
.chroma .no {
  color: #49afd9;
}
/* NameDecorator */
.chroma .nd {
  color: #60b515;
}
/* NameEntity .chroma .ni {  } */
/* NameException */
.chroma .ne {
  color: #60b515;
}
/* NameFunction */
.chroma .nf {
  color: #60b515;
}
/* NameFunctionMagic .chroma .fm {  } */
/* NameLabel .chroma .nl {  } */
/* NameNamespace */
.chroma .nn {
  color: #25d0c3;
}
/* NameOther */
.chroma .nx {
  color: #60b515;
}
/* NameProperty .chroma .py {  } */
/* NameTag */
.chroma .nt {
  color: #49afd9;
}
/* NameVariable .chroma .nv {  } */
/* NameVariableClass .chroma .vc {  } */
/* NameVariableGlobal .chroma .vg {  } */
/* NameVariableInstance .chroma .vi {  } */
/* NameVariableMagic .chroma .vm {  } */
/* Literal */
.chroma .l {
  color: #c090d5;
}
/* LiteralDate */
.chroma .ld {
  color: #fee272;
}
/* LiteralString */
.chroma .s {
  color: #fee272;
}
/* LiteralStringAffix */
.chroma .sa {
  color: #fee272;
}
/* LiteralStringBacktick */
.chroma .sb {
  color: #fee272;
}
/* LiteralStringChar */
.chroma .sc {
  color: #fee272;
}
/* LiteralStringDelimiter */
.chroma .dl {
  color: #fee272;
}
/* LiteralStringDoc */
.chroma .sd {
  color: #fee272;
}
/* LiteralStringDouble */
.chroma .s2 {
  color: #fee272;
}
/* LiteralStringEscape */
.chroma .se {
  color: #c090d5;
}
/* LiteralStringHeredoc */
.chroma .sh {
  color: #fee272;
}
/* LiteralStringInterpol */
.chroma .si {
  color: #fee272;
}
/* LiteralStringOther */
.chroma .sx {
  color: #fee272;
}
/* LiteralStringRegex */
.chroma .sr {
  color: #fee272;
}
/* LiteralStringSingle */
.chroma .s1 {
  color: #fee272;
}
/* LiteralStringSymbol */
.chroma .ss {
  color: #fee272;
}
/* LiteralNumber */
.chroma .m {
  color: #c090d5;
}
/* LiteralNumberBin */
.chroma .mb {
  color: #c090d5;
}
/* LiteralNumberFloat */
.chroma .mf {
  color: #c090d5;
}
/* LiteralNumberHex */
.chroma .mh {
  color: #c090d5;
}
/* LiteralNumberInteger */
.chroma .mi {
  color: #c090d5;
}
/* LiteralNumberIntegerLong */
.chroma .il {
  color: #c090d5;
}
/* LiteralNumberOct */
.chroma .mo {
  color: #c090d5;
}
/* Operator */
.chroma .o {
  color: #49afd9;
}
/* OperatorWord */
.chroma .ow {
  color: #49afd9;
}
/* Punctuation  .chroma .p {  } */
/* Comment */
.chroma .c {
  color: #8f9ba3;
}
/* CommentHashbang */
.chroma .ch {
  color: #8f9ba3;
}
/* CommentMultiline */
.chroma .cm {
  color: #8f9ba3;
}
/* CommentSingle */
.chroma .c1 {
  color: #8f9ba3;
}
/* CommentSpecial */
.chroma .cs {
  color: #8f9ba3;
}
/* CommentPreproc */
.chroma .cp {
  color: #8f9ba3;
}
/* CommentPreprocFile */
.chroma .cpf {
  color: #8f9ba3;
}
/* Generic .chroma .g {  } */
/* GenericDeleted */
.chroma .gd {
  color: #49afd9;
}
/* GenericEmph */
.chroma .ge {
  font-style: italic;
}
/* GenericError .chroma .gr {  } */
/* GenericHeading .chroma .gh {  } */
/* GenericInserted */
.chroma .gi {
  color: #60b515;
}
/* GenericOutput .chroma .go {  } */
/* GenericPrompt .chroma .gp {  } */
/* GenericStrong  */
.chroma .gs {
  font-weight: bold;
}
/* GenericSubheading */
.chroma .gu {
  color: #8f9ba3;
}
/* GenericTraceback .chroma .gt {  } */
/* GenericUnderline .chroma .gl {  } */
/* Text .chroma . {  } */
/* TextWhitespace .chroma .w {  } */

.outcomes {
  h2,
  a {
    padding-top: 0;
  }
  
  @media (min-width: 992px) {
    .workshop-description {
      width: 35.5%;
    }
    .workshop-preview {
      width: 58%;
    }
  }
  
  //SpringOne Tour Upcoming
  #springonetour .no-details {
    cursor: default;
    pointer-events: none;
  
    h3, .teaser {
      display: none;
    }
    .countdown {
      display: none;
    }
  }
  
  a i.fa, a i.fas {
    margin-right: 5px;
  }
  
  .opacity-4 {
    opacity: 80%;
  }
  
  .letter-spacing-wide {
    letter-spacing: 1px;
  }
  
  body .workshops-hero {
    padding-top: 9rem;
    padding-bottom: 9rem;
  }
  body .outcomes-hero + .td-content {
    margin-top: 2rem;
  }
  body .outcomes-intro {
    max-width: 920px;
  }
  body .outcomes-hero,
  body .workshops-hero {
    .lead {
      max-width: 920px;
      @media (min-width: 992px) {
        max-width: 620px;
      }
    }
  }
}
// .td-page.series footer {
//   position: relative;
//   z-index: 1000;
// }

.outcomes-pager,
.outcomes-pager-sticky {  
  a {
    border: 1px solid #485764 !important;
    border-radius: 4px;
    flex-basis: 50%;

  }
  p.text-uppercase {
    font-size: 0.75rem;
    color: $light;
  }
  p {
    color: white;
  }
  i {
    font-size: 1.5rem;
    color: $light;
  }
  
}
.td-page .col-12 .outcomes-pager {
  @media(min-width: 1600px) {
    display: none !important;
  }
}

.series .outcomes > .outcomes-pager {
  display: none !important;
}
.td-page .outcomes > .outcomes-pager {
  display: none !important;
  z-index: 1;
  bottom: -1%;
  left: 0;
  right: 0;
  margin-left: auto;
  margin-right: auto;
  position: fixed; /*fallback*/
  position: -webkit-sticky;
  position: sticky;
  
  a {
    flex: 0 0  18%;
    max-width: 18%;
    i {
      font-size: 1rem;
    }
    p.mb-0 {
      margin-top: 4px;
    }
    p.mt-0 {
      font-size: .9rem;
    }
  }
  @media(min-width: 1600px) {
    display: flex !important;  
  }
}
.outcomes-index {
  a {
    color: white;
  }
  p {
    font-weight: 300;
  }
}

.related-reading {
  background-color: $gray-800;
  border-radius: 6px;
  p {
    color: white;
    font-size: 0.75rem;
  }
  a {
    font-size: 0.8rem;
  }
  ul {
    padding-left: 0px;
  }
  li {
    list-style: none;
    display: block;
  }
}
.feedback i {
  font-size: 1.4rem;
}

.show-all-button {
  transition: background-color .2s;
  &:hover {
      background-color: $link-hover-color;

  }
}








/*** FANCYBOX ***/

/*! fancyBox v2.1.5 fancyapps.com | fancyapps.com/fancybox/#license */
.fancybox-wrap,
.fancybox-skin,
.fancybox-outer,
.fancybox-inner,
.fancybox-image,
.fancybox-wrap iframe,
.fancybox-wrap object,
.fancybox-nav,
.fancybox-nav span,
.fancybox-tmp
{
padding: 0;
margin: 0;
border: 0;
outline: none;
vertical-align: top;
}

.fancybox-wrap {
position: absolute;
top: 0;
left: 0;
z-index: 8020;
}

.fancybox-skin {
position: relative;
background: #f9f9f9;
color: #444;
text-shadow: none;
-webkit-border-radius: 0;
   -moz-border-radius: 0;
        border-radius: 0;
}

.fancybox-opened {
z-index: 8030;
}

.fancybox-opened .fancybox-skin {
-webkit-box-shadow: 0 10px 25px rgba(0, 0, 0, 0.5);
   -moz-box-shadow: 0 10px 25px rgba(0, 0, 0, 0.5);
        box-shadow: 0 10px 25px rgba(0, 0, 0, 0.5);
}

.fancybox-outer, .fancybox-inner {
position: relative;
}

.fancybox-inner {
/*  overflow: hidden;*/
background: black;
}

.fancybox-type-iframe .fancybox-inner {
-webkit-overflow-scrolling: touch;
}

.fancybox-error {
color: #444;
font: 14px/20px "Helvetica Neue",Helvetica,Arial,sans-serif;
margin: 0;
padding: 15px;
white-space: nowrap;
}

.fancybox-image, .fancybox-iframe {
display: block;
width: 100%;
height: 100%;
}

.fancybox-image {
max-width: 100%;
max-height: 100%;
}

#fancybox-loading, .fancybox-prev span, .fancybox-next span {
background-image: url(https://d1fto35gcfffzn.cloudfront.net/images/fancyboxsprite.png);
}

#fancybox-loading {
position: fixed;
top: 50%;
left: 50%;
margin-top: -22px;
margin-left: -22px;
background-position: 0 -108px;
opacity: 0.8;
cursor: pointer;
z-index: 8060;
}

#fancybox-loading div {
width: 44px;
height: 44px;
background: url(https://d1fto35gcfffzn.cloudfront.net/images/fancybox_loading.gif) center center no-repeat;
}

.fancybox-close {
position: absolute;
top: -13px;
right: -18px;
width: 28px;
height: 28px;
cursor: pointer;
z-index: 8040;
}

.fancybox-close:before {
content: "\f057";
font-family: "Font Awesome 5 Free";
font-weight: 900;
color: #49afd9;
font-size: 22px;
}

.fancybox-nav {
position: absolute;
top: 0;
width: 40%;
height: 100%;
cursor: pointer;
text-decoration: none;
background: transparent url(blank.gif); /* helps IE */
-webkit-tap-highlight-color: rgba(0,0,0,0);
z-index: 8040;
}

.fancybox-prev {
left: 0;
}

.fancybox-next {
right: 0;
}

.fancybox-nav span {
position: absolute;
top: 50%;
width: 36px;
height: 34px;
margin-top: -18px;
cursor: pointer;
z-index: 8040;
visibility: hidden;
}

.fancybox-prev span {
left: 10px;
background-position: 0 -36px;
}

.fancybox-next span {
right: 10px;
background-position: 0 -72px;
}

.fancybox-nav:hover span {
visibility: visible;
}

.fancybox-tmp {
position: absolute;
top: -99999px;
left: -99999px;
max-width: 99999px;
max-height: 99999px;
overflow: visible !important;
}

/* Overlay helper */

.fancybox-lock {
  overflow: visible !important;
  width: auto;
}

.fancybox-lock body {
  overflow: hidden !important;
}

.fancybox-lock-test {
  overflow-y: hidden !important;
}

.fancybox-overlay {
position: absolute;
top: 0;
left: 0;
overflow: hidden;
display: none;
z-index: 8010;
/*background: url(https://d1fto35gcfffzn.cloudfront.net/images/fancybox_overlay.png);*/
background: rgba(0,0,0,0.8);
}

.fancybox-overlay-fixed {
position: fixed;
bottom: 0;
right: 0;
}

.fancybox-lock .fancybox-overlay {
overflow: auto;
overflow-y: scroll;
}

/* Title helper */

.fancybox-title {
visibility: hidden;
font: normal 13px/20px "Helvetica Neue",Helvetica,Arial,sans-serif;
position: relative;
text-shadow: none;
z-index: 8050;
}

.fancybox-opened .fancybox-title {
visibility: visible;
}

.fancybox-title-float-wrap {
position: absolute;
bottom: 0;
right: 50%;
margin-bottom: -35px;
z-index: 8050;
text-align: center;
}

.fancybox-title-float-wrap .child {
display: inline-block;
margin-right: -100%;
padding: 2px 20px;
background: transparent; /* Fallback for web browsers that doesn't support RGBa */
background: rgba(0, 0, 0, 0.8);
-webkit-border-radius: 15px;
   -moz-border-radius: 15px;
        border-radius: 15px;
text-shadow: 0 1px 2px #222;
color: #FFF;
font-weight: bold;
line-height: 24px;
white-space: nowrap;
}

.fancybox-title-outside-wrap {
position: relative;
margin-top: 10px;
color: #fff;
}

.fancybox-title-inside-wrap {
padding-top: 10px;
}

.fancybox-title-over-wrap {
position: absolute;
bottom: 0;
left: 0;
color: #fff;
padding: 10px;
background: #000;
background: rgba(0, 0, 0, .8);
}

/*Retina graphics!*/
@media only screen and (-webkit-min-device-pixel-ratio: 1.5),
<<<<<<< HEAD
   only screen and (min--moz-device-pixel-ratio: 1.5),
   only screen and (min-device-pixel-ratio: 1.5){

#fancybox-loading, .fancybox-close, .fancybox-prev span, .fancybox-next span {
  //background-image: url(fancybox_sprite@2x.png);
  background-size: 44px 152px; /*The size of the normal image, half the size of the hi-res image*/
}

#fancybox-loading div {
  //background-image: url(fancybox_loading@2x.gif);
  background-size: 24px 24px; /*The size of the normal image, half the size of the hi-res image*/
=======
     only screen and (min--moz-device-pixel-ratio: 1.5),
     only screen and (min-device-pixel-ratio: 1.5){

  #fancybox-loading, .fancybox-close, .fancybox-prev span, .fancybox-next span {
    //background-image: url(fancybox_sprite@2x.png);
    background-size: 44px 152px; /*The size of the normal image, half the size of the hi-res image*/
  }

  #fancybox-loading div {
    //background-image: url(fancybox_loading@2x.gif);
    background-size: 24px 24px; /*The size of the normal image, half the size of the hi-res image*/
  }
}
@media(min-width: 992px) {
  //Highlighting hover effect on boxes
  #team-index .row > .person,
  .advocates .item,
  .learningpaths-index .linked-box,
  .topics-row .topic-card,
  .row > .subtopic,
  #topics-row-outer > .row
  .learningpaths-index,
  .topics-row,
  .row,
  .row > .flex-315,
  #topics-row-outer {
    transition: all .2s ease-out;
    opacity: 1;
  }
  #team-index .row:hover > .person,
  .advocates:hover .item,
  .episodes:hover .col-lg-4,
  .row:hover > .flex-315,
  .learningpaths-index:hover .linked-box,
  .topics-row:hover .topic-card,
  .row:hover > .subtopic,
  #topics-row-outer:hover > .row {
    opacity: .5;
  }
  #team-index .row > .person:hover,
  .advocates .item:hover,
  .episodes .col-lg-4:hover,
  .row > .flex-315:hover,
  .learningpaths-index .linked-box:hover,
  .row > .subtopic:hover,
  .topics-row .topic-card:hover,
  #topics-row-outer > .row:hover {
    opacity: 1;
  }
>>>>>>> 0782f51d
}
}




/*** PRACTICES ***/

.practices {
  .basic-info .logistics {
    border-right: 1px solid $border-color;

    &:first-child {
      padding-left: 0;
    }

    &:last-child {
      border: none;
    }

    i {
      color: $blue;
      vertical-align: middle;
      font-size: 1.25rem;
    }

    h5 {
      display: inline-block;
      padding-left: .25rem;
    }
  }
  .steps {
    ol {
      counter-reset: item;
      margin: 0;
      padding-left: 0;
    }

    ol > li {
      counter-increment: item;
      list-style: none inside;
      margin: 40px 0;
      overflow: hidden;
      line-height: 1.75rem;
    }

    ol > li:before {
      content: counter(item);
      margin-top: 1rem;
      margin-right: 1rem;
      display: inline-block;
      -webkit-border-radius: 50%;
      -moz-border-radius: 50%;
      border-radius: 50%;
      width: 2rem;
      height: 2rem;
      line-height: 2rem;
      background: $blue;
      color: #fff;
      text-align: center;
      font-size: 1rem;
      font-weight: bold;
      float: left;
    }
  }
  .tags span:not(:last-child)::after {
    content: ",";
  }

  .callout {
    border-width: 1px !important;
  }

  table, tr, th, td {
    border: 1px solid $border-color;
    color: white;
  }
  #how-to-use-this-method {
    text-align: center;
    margin-bottom: 4rem;
  }
  h3 {
    font-size: 2rem;
  }
  img {
    margin: 1rem 0 1.5rem ;
  }
  h3 + ul {
    padding-top: 1rem;
    padding-bottom: 1rem;
  }
  h3 + h4 {
    margin-top: 1rem; 
  }
  @media(max-width: 991px) {
    .col-lg-3 img {
      display: none;
    }
    .logistics {
      border-right: none !important;
    }
  }
}<|MERGE_RESOLUTION|>--- conflicted
+++ resolved
@@ -2058,22 +2058,9 @@
 
 /*Retina graphics!*/
 @media only screen and (-webkit-min-device-pixel-ratio: 1.5),
-<<<<<<< HEAD
    only screen and (min--moz-device-pixel-ratio: 1.5),
    only screen and (min-device-pixel-ratio: 1.5){
-
-#fancybox-loading, .fancybox-close, .fancybox-prev span, .fancybox-next span {
-  //background-image: url(fancybox_sprite@2x.png);
-  background-size: 44px 152px; /*The size of the normal image, half the size of the hi-res image*/
-}
-
-#fancybox-loading div {
-  //background-image: url(fancybox_loading@2x.gif);
-  background-size: 24px 24px; /*The size of the normal image, half the size of the hi-res image*/
-=======
-     only screen and (min--moz-device-pixel-ratio: 1.5),
-     only screen and (min-device-pixel-ratio: 1.5){
-
+     
   #fancybox-loading, .fancybox-close, .fancybox-prev span, .fancybox-next span {
     //background-image: url(fancybox_sprite@2x.png);
     background-size: 44px 152px; /*The size of the normal image, half the size of the hi-res image*/
@@ -2120,7 +2107,6 @@
   #topics-row-outer > .row:hover {
     opacity: 1;
   }
->>>>>>> 0782f51d
 }
 }
 
